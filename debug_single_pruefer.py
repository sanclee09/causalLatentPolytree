#!/usr/bin/env python3
"""
debug_single_pruefer.py

Refactored debugging utility for polytree structure recovery using Prüfer sequences.
This module provides comprehensive validation and analysis of the polytree learning pipeline.

Key functionality:
- Validates polytree generation via Prüfer sequences
- Verifies discrepancy matrix computation
- Analyzes structure recovery accuracy
- Provides detailed diagnostic output

Author: Based on original implementation for TUM thesis
"""

from __future__ import annotations
from typing import Dict, Set, Tuple, List, Optional, Any
import numpy as np

from random_polytrees_pruefer import get_random_polytree_via_pruefer
from polytree_discrepancy import Polytree, compute_discrepancy_fast


<<<<<<< HEAD
def main(n=95, seed=2025081315):
    random_polytree_sample = get_random_polytree_via_pruefer(n=n, seed=seed)
=======
class PolytreeDebugger:
    """
    Comprehensive debugging and validation class for polytree structure learning.

    This class encapsulates all validation logic and provides structured output
    for analyzing the performance of the polytree recovery algorithm.
    """

    def __init__(self, n: int = 20, seed: int = 2025081314):
        """
        Initialize debugger with specified parameters.

        Args:
            n: Number of nodes in the polytree
            seed: Random seed for reproducible results
        """
        self.n = n
        self.seed = seed
        self.polytree_sample = get_random_polytree_via_pruefer(n=n, seed=seed)

    def run_complete_analysis(self) -> Dict[str, Any]:
        """
        Execute complete debugging analysis.

        Returns:
            Dictionary containing all analysis results
        """
        print("=" * 60)
        print(f"POLYTREE DEBUGGING ANALYSIS (n={self.n}, seed={self.seed})")
        print("=" * 60)

        results = {}

        # Step 1: Display ground truth structure
        results["ground_truth"] = self._analyze_ground_truth()

        # Step 2: Validate discrepancy matrix computation
        results["discrepancy_validation"] = self._validate_discrepancy_matrix()

        # Step 3: Analyze structure recovery performance
        results["recovery_analysis"] = self._analyze_structure_recovery()

        # Step 4: Validate latent-to-observed mapping
        results["latent_mapping"] = self._analyze_latent_mapping()

        print("\n" + "=" * 60)
        print("ANALYSIS COMPLETE")
        print("=" * 60)

        return results

    def _analyze_ground_truth(self) -> Dict[str, Any]:
        """Analyze and display ground truth polytree structure."""
        print("\n=== GROUND TRUTH POLYTREE STRUCTURE ===")

        directed_edges = self.polytree_sample["edges_directed"]
        hidden_nodes = self.polytree_sample["hidden_nodes"]
        observed_nodes = self.polytree_sample["observed_nodes"]

        print(f"Total nodes: {self.n}")
        print(f"Hidden nodes ({len(hidden_nodes)}): {sorted(hidden_nodes)}")
        print(f"Observed nodes ({len(observed_nodes)}): {sorted(observed_nodes)}")
        print(f"Directed edges ({len(directed_edges)}): {sorted(directed_edges)}")

        return {
            "total_nodes": self.n,
            "hidden_nodes": hidden_nodes,
            "observed_nodes": observed_nodes,
            "directed_edges": directed_edges,
            "n_hidden": len(hidden_nodes),
            "n_observed": len(observed_nodes),
        }

    def _validate_discrepancy_matrix(self) -> Dict[str, Any]:
        """Validate discrepancy matrix computation consistency."""
        print("\n=== DISCREPANCY MATRIX VALIDATION ===")

        # Display observed discrepancy matrix
        gamma_obs = self.polytree_sample["Gamma_obs"]
        print(f"Γ_obs shape: {gamma_obs.shape}")
        print("Γ_obs (population discrepancy matrix):")
        self._print_matrix(gamma_obs)

        # Recompute discrepancy matrix for validation
        polytree = Polytree(
            self.polytree_sample["weights"],
            self.polytree_sample["sigmas"],
            self.polytree_sample["kappas"],
        )

        full_gamma = compute_discrepancy_fast(polytree)
        observed_nodes = self.polytree_sample["observed_nodes"]
        observed_indices = [polytree.nodes.index(v) for v in observed_nodes]
        gamma_obs_recomputed = full_gamma[np.ix_(observed_indices, observed_indices)]

        # Check consistency
        max_diff = np.max(np.abs(gamma_obs_recomputed - gamma_obs))
        is_consistent = max_diff < 1e-9

        print(f"\nConsistency check: {'PASSED' if is_consistent else 'FAILED'}")
        print(f"Maximum difference: {max_diff:.2e}")

        return {
            "gamma_obs_shape": gamma_obs.shape,
            "gamma_obs": gamma_obs,
            "consistency_check": is_consistent,
            "max_difference": float(max_diff),
        }

    def _analyze_structure_recovery(self) -> Dict[str, Any]:
        """Analyze structure recovery performance."""
        print("\n=== STRUCTURE RECOVERY ANALYSIS ===")

        recovered_edges = self.polytree_sample["recovered_edges"]
        print(f"Recovered edges ({len(recovered_edges)}): {sorted(recovered_edges)}")

        # Analyze observed-to-observed edge recovery
        obs_recovery = self._analyze_observed_edge_recovery()

        return {
            "recovered_edges": recovered_edges,
            "n_recovered": len(recovered_edges),
            **obs_recovery,
        }

    def _analyze_observed_edge_recovery(self) -> Dict[str, Any]:
        """Analyze recovery performance for observed-to-observed edges."""
        observed_nodes = set(self.polytree_sample["observed_nodes"])
>>>>>>> 88bd7ea0

        # Extract true observed-to-observed edges
        true_obs_edges = {
            (u, v)
            for (u, v) in self.polytree_sample["edges_directed"]
            if u in observed_nodes and v in observed_nodes
        }

        # Extract recovered observed-to-observed edges
        recovered_obs_edges = {
            (u, v)
            for (u, v) in self.polytree_sample["recovered_edges"]
            if not u.startswith("h") and not v.startswith("h")
        }

        # Compute metrics
        is_superset = true_obs_edges.issubset(recovered_obs_edges)
        missing_edges = true_obs_edges - recovered_obs_edges
        extra_edges = recovered_obs_edges - true_obs_edges

        print(f"\nObserved-to-observed edge analysis:")
        print(f"  True observed edges: {len(true_obs_edges)}")
        print(f"  Recovered observed edges: {len(recovered_obs_edges)}")
        print(f"  Recovery is superset of truth: {'YES' if is_superset else 'NO'}")

        if missing_edges:
            print(f"  Missing edges ({len(missing_edges)}): {sorted(missing_edges)}")
        if extra_edges:
            print(f"  Extra edges ({len(extra_edges)}): {sorted(extra_edges)}")

        return {
            "true_observed_edges": true_obs_edges,
            "recovered_observed_edges": recovered_obs_edges,
            "is_superset": is_superset,
            "missing_edges": list(missing_edges),
            "extra_edges": list(extra_edges),
            "n_true_obs": len(true_obs_edges),
            "n_recovered_obs": len(recovered_obs_edges),
        }

    def _analyze_latent_mapping(self) -> Dict[str, Any]:
        """Analyze latent variable to observed variable mapping."""
        print("\n=== LATENT-TO-OBSERVED MAPPING ANALYSIS ===")

        observed_nodes = set(self.polytree_sample["observed_nodes"])
        true_hidden = set(self.polytree_sample["hidden_nodes"])

        # Build true latent-to-children mapping
        true_latent_children = self._build_latent_children_mapping(
            self.polytree_sample["edges_directed"], true_hidden, observed_nodes
        )

        # Build recovered latent-to-children mapping
        recovered_latent_children = self._build_recovered_latent_children_mapping(
            self.polytree_sample["recovered_edges"]
        )

        # Perform greedy matching
        mapping = self._compute_greedy_mapping(
            true_latent_children, recovered_latent_children
        )

        # Display results
        print(f"True latent children sets:")
        for latent, children in true_latent_children.items():
            print(f"  {latent}: {sorted(children)}")

        print(f"\nRecovered latent children sets:")
        for latent, children in recovered_latent_children.items():
            print(f"  {latent}: {sorted(children)}")

        print(f"\nGreedy mapping (true → recovered):")
        for true_latent, recovered_latent in mapping.items():
            if recovered_latent is not None:
                print(f"  {true_latent} → {recovered_latent}")
            else:
                print(f"  {true_latent} → [UNMATCHED]")

        return {
            "true_latent_children": true_latent_children,
            "recovered_latent_children": recovered_latent_children,
            "mapping": mapping,
            "n_true_latents": len(true_latent_children),
            "n_recovered_latents": len(recovered_latent_children),
        }

    def _build_latent_children_mapping(
        self,
        edges: List[Tuple[str, str]],
        hidden_nodes: Set[str],
        observed_nodes: Set[str],
    ) -> Dict[str, Set[str]]:
        """Build mapping from latent nodes to their observed children."""
        latent_children = {}
        for u, v in edges:
            if u in hidden_nodes and v in observed_nodes:
                latent_children.setdefault(u, set()).add(v)
        return latent_children

    def _build_recovered_latent_children_mapping(
        self, recovered_edges: List[Tuple[str, str]]
    ) -> Dict[str, Set[str]]:
        """Build mapping from recovered latent nodes to their children."""
        recovered_latent_children = {}
        for u, v in recovered_edges:
            if u.startswith("h") and not v.startswith("h"):
                recovered_latent_children.setdefault(u, set()).add(v)
        return recovered_latent_children

    def _compute_greedy_mapping(
        self,
        true_children: Dict[str, Set[str]],
        recovered_children: Dict[str, Set[str]],
    ) -> Dict[str, Optional[str]]:
        """Compute greedy mapping between true and recovered latents using Jaccard similarity."""

        def jaccard_similarity(set_a: Set[str], set_b: Set[str]) -> float:
            """Compute Jaccard similarity coefficient."""
            if not set_a and not set_b:
                return 1.0
            if not set_a or not set_b:
                return 0.0
            return len(set_a & set_b) / len(set_a | set_b)

        # Generate all possible pairings with similarity scores
        candidates = []
        for true_latent, true_set in true_children.items():
            for recovered_latent, recovered_set in recovered_children.items():
                similarity = jaccard_similarity(true_set, recovered_set)
                candidates.append((similarity, true_latent, recovered_latent))

        # Sort by similarity (descending)
        candidates.sort(reverse=True)

        # Greedy matching
        mapped_true = set()
        mapped_recovered = set()
        mapping = {true_latent: None for true_latent in true_children}

        for similarity, true_latent, recovered_latent in candidates:
            if true_latent in mapped_true or recovered_latent in mapped_recovered:
                continue

            # Accept mapping if similarity is reasonable or both sets are empty
            if similarity >= 0.5 or (
                not true_children[true_latent]
                and not recovered_children[recovered_latent]
            ):
                mapping[true_latent] = recovered_latent
                mapped_true.add(true_latent)
                mapped_recovered.add(recovered_latent)

        return mapping

    def _print_matrix(self, matrix: np.ndarray, precision: int = 3) -> None:
        """Pretty print a matrix with specified precision."""
        for row in matrix:
            formatted_row = " ".join(f"{x:6.{precision}f}" for x in row)
            print(f"  {formatted_row}")


def main(n: int = 20, seed: int = 2025081314) -> Dict[str, Any]:
    """
    Main debugging function.

    Args:
        n: Number of nodes in the polytree
        seed: Random seed for reproducible results

    Returns:
        Dictionary containing complete analysis results
    """
    debugger = PolytreeDebugger(n=n, seed=seed)
    return debugger.run_complete_analysis()


if __name__ == "__main__":
    import argparse

    parser = argparse.ArgumentParser(
        description="Debug and validate polytree structure recovery for a single n"
    )
    parser.add_argument(
        "--n",
        type=int,
        default=100,
        help="Number of nodes in the polytree (default: 20)",
    )
    parser.add_argument(
        "--seed",
        type=int,
        default=2025081314,
        help="Random seed for reproducible results (default: 2025081314)",
    )
    parser.add_argument(
        "--quiet",
        action="store_true",
        help="Suppress detailed output, only show summary",
    )

    args = parser.parse_args()

    if args.quiet:
        # Suppress print statements in quiet mode
        import sys
        from io import StringIO

        old_stdout = sys.stdout
        sys.stdout = StringIO()

        try:
            results = main(n=args.n, seed=args.seed)
            sys.stdout = old_stdout
            print(f"Analysis completed for n={args.n}, seed={args.seed}")
            print(
                f"Recovery is superset: {results['recovery_analysis']['is_superset']}"
            )
            print(
                f"Consistency check: {results['discrepancy_validation']['consistency_check']}"
            )
        finally:
            sys.stdout = old_stdout
    else:
        main(n=args.n, seed=args.seed)<|MERGE_RESOLUTION|>--- conflicted
+++ resolved
@@ -22,10 +22,6 @@
 from polytree_discrepancy import Polytree, compute_discrepancy_fast
 
 
-<<<<<<< HEAD
-def main(n=95, seed=2025081315):
-    random_polytree_sample = get_random_polytree_via_pruefer(n=n, seed=seed)
-=======
 class PolytreeDebugger:
     """
     Comprehensive debugging and validation class for polytree structure learning.
@@ -154,7 +150,6 @@
     def _analyze_observed_edge_recovery(self) -> Dict[str, Any]:
         """Analyze recovery performance for observed-to-observed edges."""
         observed_nodes = set(self.polytree_sample["observed_nodes"])
->>>>>>> 88bd7ea0
 
         # Extract true observed-to-observed edges
         true_obs_edges = {
